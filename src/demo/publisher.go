/* ****************************************************************************
 * Copyright 2020 51 Degrees Mobile Experts Limited (51degrees.com)
 *
 * Licensed under the Apache License, Version 2.0 (the "License"); you may not
 * use this file except in compliance with the License.
 * You may obtain a copy of the License at
 *
 * http://www.apache.org/licenses/LICENSE-2.0
 *
 * Unless required by applicable law or agreed to in writing, software
 * distributed under the License is distributed on an "AS IS" BASIS, WITHOUT
 * WARRANTIES OR CONDITIONS OF ANY KIND, either express or implied. See the
 * License for the specific language governing permissions and limitations
 * under the License.
 * ***************************************************************************/

package demo

import (
	"encoding/json"
	"fmt"
	"io/ioutil"
	"log"
	"net/http"
	"net/url"
	"owid"
	"strings"
	"swan"
)

type preference struct {
	config  *Configuration // Configuration information for the demo
	request *http.Request  // The background color for the page.
	results []*swan.Pair   // The results for display
	offerID string         // The Offer ID for display
}

func (p *preference) CBID() *swan.Pair      { return findResult(p, "cbid") }
func (p *preference) SID() *swan.Pair       { return findResult(p, "sid") }
func (p *preference) Allow() *swan.Pair     { return findResult(p, "allow") }
func (p *preference) OID() string           { return p.offerID }
func (p *preference) Pubs() []string        { return p.config.Pubs }
func (p *preference) Title() string         { return p.request.Host }
func (p *preference) Results() []*swan.Pair { return p.results }
func (p *preference) BackgroundColor() string {
	return getBackgroundColor(p.request.Host)
}

func (p *preference) NewOfferID(placement string) string {
	oid, _ := p.createOfferID(placement)
	return oid
}

<<<<<<< HEAD
=======
func (p *preference) UnpackOID() string {
	var o swan.OfferID
	ow, _ := owid.DecodeFromBase64(p.offerID)
	o.SetFromByteArray(ow.Payload)

	b, _ := json.Marshal(o)
	return string(b)
}

func (p *preference) SWANURL() string {
	u, _ := createUpdateURL(p.config, p.request)
	return u
}

>>>>>>> 5e3f3000
func (p *preference) JSON() string {
	b, err := json.Marshal(p.results)
	if err != nil {
		fmt.Println(err)
		return ""
	}
	return string(b)
}

// IsSet returns true if all three of the values are present in the results and
// are valid OWIDs.
func (p *preference) IsSet() bool {
	c := 0
	for _, e := range p.results {
		if e.Key == "allow" || e.Key == "cbid" || e.Key == "sid" {
			o, err := e.AsOWID()
			if err == nil && o.PayloadAsString() != "" {
				c++
			}
		}
	}
	return c == 3
}

func handlerPublisher(c *Configuration) http.HandlerFunc {
	return func(w http.ResponseWriter, r *http.Request) {
		var p *preference
		var err error

		// Only process the request if the host is on the list of publishers.
		if find(c.Pubs, r.Host) == false {
			return
		}

		// Parse the incoming parameters.
		err = r.ParseForm()
		if err != nil {
			returnServerError(c, w, err)
			return
		}

		// See if this is a request to update preferences.
		if r.Form.Get("privacy") == "update" {
			n, err := createUpdateURL(c, r)
			if err != nil {
				returnServerError(c, w, err)
				return
			}
			http.Redirect(w, r, n, 303)
			return
		}

		// Try the URL path for the preference values.
		if r.URL.Path != "/" {
			p, err = newPreferencesFromPath(c, r)
			if err != nil {
				returnServerError(c, w, err)
				return
			}
			if p != nil {

				// Preferences could be obtained from the URL. Remove the SWAN
				// data string and redirect back to the page setting cookies.
				n := c.Scheme + "://" + r.Host +
					strings.ReplaceAll(r.URL.Path, getSWANString(r), "")
				if c.Debug {
					log.Printf("Redirecting to '%s'\n", n)
				}

				// Set the preferences as cookies and redirect back to the page
				// to remove the SWAN data string from the address bar.
				setCookies(r, w, p)
				http.Redirect(w, r, n, 303)
				return
			}
		}

		// If the path does not contain any values then get them from the
		// cookies.
		if p == nil {
			p = newPreferencesFromCookies(r)
		}

		if p != nil && len(p.results) > 0 {
			// Have the user provided values been set yet?
			if p.IsSet() {
				// Yes, so display the page.
				p.request = r
				p.config = c
				p.offerID = p.NewOfferID("1")
				err = pubTemplate.Execute(w, &p)
				if err != nil {
					returnServerError(c, w, err)
				}
			} else {
				// No, so ask the user from SWAN.
				u, err := createUpdateURL(c, r)
				if err != nil {
					returnServerError(c, w, err)
				}
				http.Redirect(w, r, u, 303)
			}
		} else {
			// No preferences so start the process to fetch them from SWAN.
			u, err := createFetchURL(c, r)
			if err != nil {
				returnServerError(c, w, err)
			}
			http.Redirect(w, r, u, 303)
		}
	}
}

func newPreferencesFromCookies(r *http.Request) *preference {
	var p preference
	for _, c := range r.Cookies() {
		if c.Name == "cbid" || c.Name == "sid" || c.Name == "allow" {
			var s swan.Pair
			s.Key = c.Name
			s.Value = c.Value
			p.results = append(p.results, &s)
		}
	}
	return &p
}

func setCookies(r *http.Request, w http.ResponseWriter, p *preference) {
	for _, i := range p.results {
		c := http.Cookie{
			Name:     i.Key,
			Domain:   getDomain(r.Host),
			Value:    i.Value,
			SameSite: http.SameSiteLaxMode,
			HttpOnly: true,
			Expires:  i.Expires}
		http.SetCookie(w, &c)
	}
}

func getDomain(h string) string {
	s := strings.Split(h, ":")
	return s[0]
}

func getSWANString(r *http.Request) string {
	i := strings.LastIndex(r.URL.Path, "/")
	if i >= 0 {
		return r.URL.Path[i+1:]
	}
	return r.URL.RawQuery
}

func newPreferencesFromPath(
	config *Configuration,
	r *http.Request) (*preference, error) {

	var p preference // Preferences for display in the HTML

	// Decrypt the SWAN data string.
	in, err := decode(config, r, getSWANString(r))
	if err != nil {
		return nil, err
	}

	// If debug is enabled then output the JSON.
	if config.Debug {
		log.Println(string(in))
	}

	// Get the results.
	err = json.Unmarshal(in, &p.results)
	if err != nil {
		return nil, err
	}

	return &p, nil
}

func decode(config *Configuration, r *http.Request, d string) ([]byte, error) {

	// Combine it with the access node to decrypt the result.
	u, err := url.Parse(config.Scheme + "://" + config.SwanDomain)
	if err != nil {
		return nil, err
	}
	u.Path = "/swan/api/v1/decode-as-json"
	q := u.Query()
	q.Set("data", d)
	q.Set("accessKey", config.AccessKey)
	u.RawQuery = q.Encode()

	// Call the URL and unpack the results if they're available.
	res, err := http.Get(u.String())
	if err != nil {
		return nil, err
	}
	if res.StatusCode != http.StatusOK {
		return nil, newResponseError(u.String(), res)
	}
	return ioutil.ReadAll(res.Body)
}

func getPage(config *Configuration, r *http.Request) string {
	return fmt.Sprintf("%s://%s%s",
		config.Scheme,
		r.Host,
		r.URL.Path)
}

func setCommon(config *Configuration, r *http.Request, q *url.Values) {

	// Set the access key
	q.Set("accessKey", config.AccessKey)

	// Set the url for the return operation.
	q.Set("returnUrl", getPage(config, r))

	// Set the remote address and X-FORWARDED-FOR header.
	if r.Header.Get("X-FORWARDED-FOR") != "" {
		q.Set("X-FORWARDED-FOR", r.Header.Get("X-FORWARDED-FOR"))
	}
	q.Set("remoteAddr", r.RemoteAddr)

	// Set the user interface title, message and colours.
	q.Set("title", "SWAN demo preferences")
	q.Set("message", "Hang tight. Handling your preferences.")
	q.Set("backgroundColor", getBackgroundColor(r.Host))
	q.Set("progressColor", "darkblue")
	q.Set("messageColor", "black")
}

func createUpdateURL(config *Configuration, r *http.Request) (string, error) {
	return createSWANActionURL(config, r, "update")
}

func createFetchURL(config *Configuration, r *http.Request) (string, error) {
	return createSWANActionURL(config, r, "fetch")
}

func createSWANActionURL(
	config *Configuration,
	r *http.Request,
	action string) (string, error) {

	// Build a new URL to request the first storage operation URL.
	u, err := url.Parse(
		config.Scheme + "://" + config.SwanDomain + "/swan/api/v1/" + action)
	if err != nil {
		return "", err
	}

	// Add the query string paramters for the SWIFT operation.
	q := u.Query()
	setCommon(config, r, &q)
	u.RawQuery = q.Encode()

	// Get the link to SWAN to use for the fetch operation.
	res, err := http.Get(u.String())
	if err != nil {
		return "", err
	}
	if res.StatusCode != http.StatusOK {
		return "", newResponseError(u.String(), res)
	}

	// Read the response as a string.
	b, err := ioutil.ReadAll(res.Body)
	if err != nil {
		return "", err
	}

	return string(b), nil
}

func find(a []string, v string) bool {
	for _, n := range a {
		if v == n {
			return true
		}
	}
	return false
}

func findResult(p *preference, k string) *swan.Pair {
	for _, n := range p.results {
		if k == n.Key {
			return n
		}
	}
	return nil
}

func (p *preference) createOfferID(placement string) (string, error) {

	u, err := url.Parse(
		p.config.Scheme + "://" + p.config.SwanDomain +
			"/swan/api/v1/create-offer-id")
	if err != nil {
		return "", err
	}

	q := u.Query()
	q.Add("accessKey", p.config.AccessKey)
	q.Add("placement", placement)
	q.Add("pubdomain", p.request.Host)
	q.Add("cbid", p.CBID().Value)
	q.Add("sid", p.SID().Value)
	q.Add("preferences", p.Allow().Value)
	u.RawQuery = q.Encode()

	resp, err := http.Get(u.String())
	if err != nil {
		return "", err
	}

	defer resp.Body.Close()
	body, err := ioutil.ReadAll(resp.Body)
	if err != nil {
		return "", err
	}

	return string(body), nil
}<|MERGE_RESOLUTION|>--- conflicted
+++ resolved
@@ -51,8 +51,6 @@
 	return oid
 }
 
-<<<<<<< HEAD
-=======
 func (p *preference) UnpackOID() string {
 	var o swan.OfferID
 	ow, _ := owid.DecodeFromBase64(p.offerID)
@@ -62,12 +60,6 @@
 	return string(b)
 }
 
-func (p *preference) SWANURL() string {
-	u, _ := createUpdateURL(p.config, p.request)
-	return u
-}
-
->>>>>>> 5e3f3000
 func (p *preference) JSON() string {
 	b, err := json.Marshal(p.results)
 	if err != nil {

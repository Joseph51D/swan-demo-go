/* ****************************************************************************
 * Copyright 2020 51 Degrees Mobile Experts Limited (51degrees.com)
 *
 * Licensed under the Apache License, Version 2.0 (the "License"); you may not
 * use this file except in compliance with the License.
 * You may obtain a copy of the License at
 *
 * http://www.apache.org/licenses/LICENSE-2.0
 *
 * Unless required by applicable law or agreed to in writing, software
 * distributed under the License is distributed on an "AS IS" BASIS, WITHOUT
 * WARRANTIES OR CONDITIONS OF ANY KIND, either express or implied. See the
 * License for the specific language governing permissions and limitations
 * under the License.
 * ***************************************************************************/

package demo

import (
	"encoding/json"
	"fmt"
	"io/ioutil"
	"log"
	"net/http"
	"net/url"
	"owid"
	"strings"
	"swan"
)

type preference struct {
	config  *Configuration // Configuration information for the demo
	request *http.Request  // The background color for the page.
	results []*swan.Pair   // The results for display
<<<<<<< HEAD
}

func (p *preference) CBID() *swan.Pair  { return findResult(p, "cbid") }
func (p *preference) SID() *swan.Pair   { return findResult(p, "sid") }
func (p *preference) Allow() *swan.Pair { return findResult(p, "allow") }
func (p *preference) Pubs() []string    { return p.config.Pubs }
func (p *preference) Title() string     { return p.request.Host }
func (p *preference) BackgroundColor() string {
	return getBackgroundColor(p.request.Host)
}
func (p *preference) SWANURL() string {
	u, _ := createUpdateURL(p.config, p.request)
	return u
}
func (p *preference) Results() []*swan.Pair { return p.results }
=======
	swanURL string         // The URL for the preferences at the SWAN preferences page
	offerID *owid.OWID     // The OfferID for the demo page
}

func (p *preference) CBID() *swan.Pair        { return findResult(p, "cbid") }
func (p *preference) UUID() *swan.Pair        { return findResult(p, "uuid") }
func (p *preference) Allow() *swan.Pair       { return findResult(p, "allow") }
func (p *preference) OfferIDOwid() *owid.OWID { return p.offerID }
func (p *preference) Pubs() []string          { return p.config.Pubs }
func (p *preference) Title() string           { return p.request.Host }
func (p *preference) SWANURL() string         { return p.swanURL }
func (p *preference) Results() []*swan.Pair   { return p.results }
func (p *preference) BackgroundColor() string {
	return getBackgroundColor(p.request.Host)
}
func (p *preference) OfferID() *swan.OfferID {
	ob := p.offerID.Payload
	var of swan.OfferID
	err := of.SetFromByteArray(ob)
	if err != nil {
		fmt.Println(err)
		return nil
	}
	return &of
}
func (p *preference) OfferIDDecodeAndVerifyURL() string {
	v, err := p.OfferIDOwid().EncodeAsBase64()
	fmt.Println(v)
	if err != nil {
		fmt.Println(err)
		return ""
	}
	s := "//" + p.offerID.Domain + "/owid/api/v1/decode-and-verify?owid=" + v
	return s
}
>>>>>>> f60e5835
func (p *preference) JSON() string {
	b, err := json.Marshal(p.results)
	if err != nil {
		fmt.Println(err)
		return ""
	}
	return string(b)
}
func (p *preference) IsSet() bool {
	for _, e := range p.results {
		if e.Key == "allow" {
			o, err := e.AsOWID()
			if err != nil {
				return false
			}
			if o.PayloadAsString() != "" {
				return true
			}
		}
	}
	return false
}

func handlerPublisher(c *Configuration) http.HandlerFunc {
	return func(w http.ResponseWriter, r *http.Request) {
		var p *preference
		var err error

		// Only process the request if the host is on the list of publishers.
		if find(c.Pubs, r.Host) == false {
			return
		}

		// Try the URL path for the preference values.
		if r.URL.Path != "/" {
			p, err = newPreferencesFromPath(c, r)
			if err != nil {
				returnServerError(c, w, err)
				return
			}
			if p != nil {

				// Preferences could be obtained from the URL. Remove the SWAN
				// data string and redirect back to the page setting cookies.
				n := c.Scheme + "://" + r.Host +
					strings.ReplaceAll(r.URL.Path, getSWANString(r), "")
				if c.Debug {
					log.Printf("Redirecting to '%s'\n", n)
				}

				// Set the preferences as cookies and redirect back to the page
				// to remove the SWAN data string from the address bar.
				setCookies(r, w, p)
				http.Redirect(w, r, n, 303)
				return
			}
		}

		// If the path does not contain any values then get them from the
		// cookies.
		if p == nil {
			p = newPreferencesFromCookies(r)
		}

		if p != nil && len(p.results) > 0 {
			// Have the user provided values been set yet?
			if p.IsSet() {
				// Yes, so display the page.
				p.request = r
				p.config = c

				// TODO : call SWAN to get a new offer ID for this page request.
				o, err := requestOfferID("1", c, p, r)
				if err != nil {
					returnServerError(c, w, err)
				}
				p.offerID = o

				err = pubTemplate.Execute(w, &p)
				if err != nil {
					returnServerError(c, w, err)
				}
			} else {
				// No, so ask the user from SWAN.
				u, err := createUpdateURL(c, r)
				if err != nil {
					returnServerError(c, w, err)
				}
				http.Redirect(w, r, u, 303)
			}
		} else {
			// No preferences so start the process to fetch them from SWAN.
			u, err := createFetchURL(c, r)
			if err != nil {
				returnServerError(c, w, err)
			}
			http.Redirect(w, r, u, 303)
		}
	}
}

func newPreferencesFromCookies(r *http.Request) *preference {
	var p preference
	for _, c := range r.Cookies() {
		if c.Name == "cbid" || c.Name == "sid" || c.Name == "allow" {
			var s swan.Pair
			s.Key = c.Name
			s.Value = c.Value
			s.Expires = c.Expires
			p.results = append(p.results, &s)
		}
	}
	return &p
}

func setCookies(r *http.Request, w http.ResponseWriter, p *preference) {
	for _, i := range p.results {
		c := http.Cookie{
			Name:     i.Key,
			Domain:   getDomain(r.Host),
			Value:    i.Value,
			SameSite: http.SameSiteLaxMode,
			HttpOnly: true,
			Expires:  i.Expires}
		http.SetCookie(w, &c)
	}
}

func getDomain(h string) string {
	s := strings.Split(h, ":")
	return s[0]
}

func getSWANString(r *http.Request) string {
	i := strings.LastIndex(r.URL.Path, "/")
	if i >= 0 {
		return r.URL.Path[i+1:]
	}
	return r.URL.RawQuery
}

func newPreferencesFromPath(
	config *Configuration,
	r *http.Request) (*preference, error) {

	var p preference // Preferences for display in the HTML

	// Decrypt the SWAN data string.
	in, err := decode(config, r, getSWANString(r))
	if err != nil {
		return nil, err
	}

	// If debug is enabled then output the JSON.
	if config.Debug {
		log.Println(string(in))
	}

	// Get the results.
	err = json.Unmarshal(in, &p.results)
	if err != nil {
		return nil, err
	}

	return &p, nil
}

func decode(config *Configuration, r *http.Request, d string) ([]byte, error) {

	// Combine it with the access node to decrypt the result.
	u, err := url.Parse(config.Scheme + "://" + config.SwanDomain)
	if err != nil {
		return nil, err
	}
	u.Path = "/swan/api/v1/decode-as-json"
	q := u.Query()
	q.Set("data", d)
	q.Set("accessKey", config.AccessKey)
	u.RawQuery = q.Encode()

	// Call the URL and unpack the results if they're available.
	res, err := http.Get(u.String())
	if err != nil {
		return nil, err
	}
	if res.StatusCode != http.StatusOK {
		return nil, newResponseError(u.String(), res)
	}
	return ioutil.ReadAll(res.Body)
}

func getPage(config *Configuration, r *http.Request) string {
	return fmt.Sprintf("%s://%s%s",
		config.Scheme,
		r.Host,
		r.URL.Path)
}

func setCommon(config *Configuration, r *http.Request, q *url.Values) {

	// Set the access key
	q.Set("accessKey", config.AccessKey)

	// Set the url for the return operation.
	q.Set("returnUrl", getPage(config, r))

	// Set the remote address and X-FORWARDED-FOR header.
	if r.Header.Get("X-FORWARDED-FOR") != "" {
		q.Set("X-FORWARDED-FOR", r.Header.Get("X-FORWARDED-FOR"))
	}
	q.Set("remoteAddr", r.RemoteAddr)

	// Set the user interface title, message and colours.
	q.Set("title", "SWAN demo preferences")
	q.Set("message", "Hang tight. Handling your preferences.")
	q.Set("backgroundColor", getBackgroundColor(r.Host))
	q.Set("progressColor", "darkblue")
	q.Set("messageColor", "black")
}

func createUpdateURL(config *Configuration, r *http.Request) (string, error) {
	return createSWANActionURL(config, r, "update")
}

func createFetchURL(config *Configuration, r *http.Request) (string, error) {
	return createSWANActionURL(config, r, "fetch")
}

func createSWANActionURL(
	config *Configuration,
	r *http.Request,
	action string) (string, error) {

	// Build a new URL to request the first storage operation URL.
	u, err := url.Parse(
		config.Scheme + "://" + config.SwanDomain + "/swan/api/v1/" + action)
	if err != nil {
		return "", err
	}

	// Add the query string paramters for the SWIFT operation.
	q := u.Query()
	setCommon(config, r, &q)
	u.RawQuery = q.Encode()

	// Get the link to SWAN to use for the fetch operation.
	res, err := http.Get(u.String())
	if err != nil {
		return "", err
	}
	if res.StatusCode != http.StatusOK {
		return "", newResponseError(u.String(), res)
	}

	// Read the response as a string.
	b, err := ioutil.ReadAll(res.Body)
	if err != nil {
		return "", err
	}

	return string(b), nil
}

func find(a []string, v string) bool {
	for _, n := range a {
		if v == n {
			return true
		}
	}
	return false
}

func findResult(p *preference, k string) *swan.Pair {
	for _, n := range p.results {
		if k == n.Key {
			return n
		}
	}
	return nil
}

func requestOfferID(
	placement string,
	c *Configuration,
	p *preference,
	r *http.Request) (*owid.OWID, error) {
	client := &http.Client{}

	u := c.Scheme + "://" + c.SwanDomain + "/swan/api/v1/create-offer-id"

	req, err := http.NewRequest("GET", u, nil)
	if err != nil {
		return nil, err
	}

	cbid, err := p.CBID().AsOWID()
	if err != nil {
		return nil, err
	}

	sid, err := p.UUID().AsOWID()
	if err != nil {
		return nil, err
	}

	pref, err := p.Allow().AsOWID()
	if err != nil {
		return nil, err
	}

	q := req.URL.Query()
	q.Add("placement", placement)
	q.Add("pubdomain", r.Host)
	q.Add("cbid", cbid.PayloadAsString())
	q.Add("sid", sid.PayloadAsString())
	q.Add("preferences", pref.PayloadAsString())
	req.URL.RawQuery = q.Encode()

	resp, err := client.Do(req)
	if err != nil {
		return nil, err
	}

	defer resp.Body.Close()
	body, err := ioutil.ReadAll(resp.Body)
	if err != nil {
		return nil, err
	}

	o, err := owid.DecodeFromBase64(string(body))
	if err != nil {
		return nil, err
	}

	return o, nil
}<|MERGE_RESOLUTION|>--- conflicted
+++ resolved
@@ -23,7 +23,6 @@
 	"log"
 	"net/http"
 	"net/url"
-	"owid"
 	"strings"
 	"swan"
 )
@@ -32,67 +31,37 @@
 	config  *Configuration // Configuration information for the demo
 	request *http.Request  // The background color for the page.
 	results []*swan.Pair   // The results for display
-<<<<<<< HEAD
-}
-
-func (p *preference) CBID() *swan.Pair  { return findResult(p, "cbid") }
-func (p *preference) SID() *swan.Pair   { return findResult(p, "sid") }
-func (p *preference) Allow() *swan.Pair { return findResult(p, "allow") }
-func (p *preference) Pubs() []string    { return p.config.Pubs }
-func (p *preference) Title() string     { return p.request.Host }
+}
+
+func (p *preference) CBID() *swan.Pair      { return findResult(p, "cbid") }
+func (p *preference) SID() *swan.Pair       { return findResult(p, "sid") }
+func (p *preference) Allow() *swan.Pair     { return findResult(p, "allow") }
+func (p *preference) Pubs() []string        { return p.config.Pubs }
+func (p *preference) Title() string         { return p.request.Host }
+func (p *preference) Results() []*swan.Pair { return p.results }
 func (p *preference) BackgroundColor() string {
 	return getBackgroundColor(p.request.Host)
 }
+
+func (p *preference) NewOfferID(placement string) string {
+	oid, _ := p.createOfferID(placement)
+	return oid
+}
+
 func (p *preference) SWANURL() string {
 	u, _ := createUpdateURL(p.config, p.request)
 	return u
 }
-func (p *preference) Results() []*swan.Pair { return p.results }
-=======
-	swanURL string         // The URL for the preferences at the SWAN preferences page
-	offerID *owid.OWID     // The OfferID for the demo page
-}
-
-func (p *preference) CBID() *swan.Pair        { return findResult(p, "cbid") }
-func (p *preference) UUID() *swan.Pair        { return findResult(p, "uuid") }
-func (p *preference) Allow() *swan.Pair       { return findResult(p, "allow") }
-func (p *preference) OfferIDOwid() *owid.OWID { return p.offerID }
-func (p *preference) Pubs() []string          { return p.config.Pubs }
-func (p *preference) Title() string           { return p.request.Host }
-func (p *preference) SWANURL() string         { return p.swanURL }
-func (p *preference) Results() []*swan.Pair   { return p.results }
-func (p *preference) BackgroundColor() string {
-	return getBackgroundColor(p.request.Host)
-}
-func (p *preference) OfferID() *swan.OfferID {
-	ob := p.offerID.Payload
-	var of swan.OfferID
-	err := of.SetFromByteArray(ob)
-	if err != nil {
-		fmt.Println(err)
-		return nil
-	}
-	return &of
-}
-func (p *preference) OfferIDDecodeAndVerifyURL() string {
-	v, err := p.OfferIDOwid().EncodeAsBase64()
-	fmt.Println(v)
+
+func (p *preference) JSON() string {
+	b, err := json.Marshal(p.results)
 	if err != nil {
 		fmt.Println(err)
 		return ""
 	}
-	s := "//" + p.offerID.Domain + "/owid/api/v1/decode-and-verify?owid=" + v
-	return s
-}
->>>>>>> f60e5835
-func (p *preference) JSON() string {
-	b, err := json.Marshal(p.results)
-	if err != nil {
-		fmt.Println(err)
-		return ""
-	}
 	return string(b)
 }
+
 func (p *preference) IsSet() bool {
 	for _, e := range p.results {
 		if e.Key == "allow" {
@@ -155,14 +124,6 @@
 				// Yes, so display the page.
 				p.request = r
 				p.config = c
-
-				// TODO : call SWAN to get a new offer ID for this page request.
-				o, err := requestOfferID("1", c, p, r)
-				if err != nil {
-					returnServerError(c, w, err)
-				}
-				p.offerID = o
-
 				err = pubTemplate.Execute(w, &p)
 				if err != nil {
 					returnServerError(c, w, err)
@@ -366,58 +327,34 @@
 	return nil
 }
 
-func requestOfferID(
-	placement string,
-	c *Configuration,
-	p *preference,
-	r *http.Request) (*owid.OWID, error) {
-	client := &http.Client{}
-
-	u := c.Scheme + "://" + c.SwanDomain + "/swan/api/v1/create-offer-id"
-
-	req, err := http.NewRequest("GET", u, nil)
-	if err != nil {
-		return nil, err
-	}
-
-	cbid, err := p.CBID().AsOWID()
-	if err != nil {
-		return nil, err
-	}
-
-	sid, err := p.UUID().AsOWID()
-	if err != nil {
-		return nil, err
-	}
-
-	pref, err := p.Allow().AsOWID()
-	if err != nil {
-		return nil, err
-	}
-
-	q := req.URL.Query()
+func (p *preference) createOfferID(placement string) (string, error) {
+
+	u, err := url.Parse(
+		p.config.Scheme + "://" + p.config.SwanDomain +
+			"/swan/api/v1/create-offer-id")
+	if err != nil {
+		return "", err
+	}
+
+	q := u.Query()
+	q.Add("accessKey", p.config.AccessKey)
 	q.Add("placement", placement)
-	q.Add("pubdomain", r.Host)
-	q.Add("cbid", cbid.PayloadAsString())
-	q.Add("sid", sid.PayloadAsString())
-	q.Add("preferences", pref.PayloadAsString())
-	req.URL.RawQuery = q.Encode()
-
-	resp, err := client.Do(req)
-	if err != nil {
-		return nil, err
+	q.Add("pubdomain", p.request.Host)
+	q.Add("cbid", p.CBID().Value)
+	q.Add("sid", p.SID().Value)
+	q.Add("preferences", p.Allow().Value)
+	u.RawQuery = q.Encode()
+
+	resp, err := http.Get(u.String())
+	if err != nil {
+		return "", err
 	}
 
 	defer resp.Body.Close()
 	body, err := ioutil.ReadAll(resp.Body)
 	if err != nil {
-		return nil, err
-	}
-
-	o, err := owid.DecodeFromBase64(string(body))
-	if err != nil {
-		return nil, err
-	}
-
-	return o, nil
+		return "", err
+	}
+
+	return string(body), nil
 }